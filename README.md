--- conflicted
+++ resolved
@@ -119,95 +119,6 @@
 
 They are all prefixed with `tgi_`. Descriptions will be added to the table below soon.
 
-<<<<<<< HEAD
-| Metric                                     | Kind        | Labels                                              | Description  |
-|--------------------------------------------|-------------|-----------------------------------------------------|--------------|
-| `tgi_request_count`                        | `counter`   | kind = "single" or "batch" or "stream"              |              |
-| `tgi_request_input_count`                  | `counter`   |                                                     |              |
-| `tgi_request_failure`                      | `counter`   | err                                                 |              |
-| `tgi_request_success`                      | `counter`   | stop_reason, kind = "single" or "batch" or "stream" |              |
-| `tgi_request_max_new_tokens`               | `histogram` |                                                     |              |
-| `tgi_request_input_length`                 | `histogram` |                                                     |              |
-| `tgi_request_raw_input_length`             | `histogram` |                                                     |              |
-| `tgi_request_mean_time_per_token_duration` | `histogram` |                                                     |              |
-| `tgi_request_validation_duration`          | `histogram` |                                                     |              |
-| `tgi_request_queue_duration`               | `histogram` |                                                     |              |
-| `tgi_request_generated_tokens`             | `histogram` |                                                     |              |
-| `tgi_request_total_tokens`                 | `histogram` |                                                     |              |
-| `tgi_request_duration`                     | `histogram` |                                                     |              |
-| `tgi_request_inference_duration`           | `histogram` |                                                     |              |
-| `tgi_batch_inference_count`                | `counter`   | method = "prefill" or "next_token"                  |              |
-| `tgi_batch_inference_success`              | `counter`   | method = "prefill" or "next_token"                  |              |
-| `tgi_batch_inference_failure`              | `counter`   | method = "prefill" or "next_token"                  |              |
-| `tgi_batch_inference_batch_size`           | `histogram` | method = "prefill" or "next_token"                  |              |
-| `tgi_batch_inference_duration`             | `histogram` | method = "prefill" or "next_token", makeup          |              |
-| `tgi_batch_inference_forward_duration`     | `histogram` | method = "prefill" or "next_token", makeup          |              |
-| `tgi_batch_inference_tokproc_duration`     | `histogram` | method = "prefill" or "next_token", makeup          |              |
-| `tgi_batch_next_tokens`                    | `histogram` |                                                     | Prefill only |
-| `tgi_batch_current_size`                   | `gauge`     |                                                     |              |
-| `tgi_batch_input_tokens`                   | `gauge`     |                                                     |              |
-| `tgi_batch_max_remaining_tokens`           | `gauge`     |                                                     |              |
-| `tgi_queue_size`                           | `gauge`     |                                                     |              |
-| `tgi_queue_jump`                           | `counter`   |                                                     |              |
-| `tgi_granular_batch_addition`              | `counter`   |                                                     |              |
-| `tgi_prefill_weight_limit_exceeded`        | `counter`   |                                                     |              |
-| `tgi_prompt_load_failure`                  | `counter`   |                                                     |              |
-| `tgi_prompt_load_duration`                 | `histogram` |                                                     |              |
-| `tgi_tokenize_request_count`               | `counter`   |                                                     |              |
-| `tgi_tokenize_request_input_count`         | `counter`   |                                                     |              |
-| `tgi_tokenize_request_tokens`              | `histogram` |                                                     |              |
-| `tgi_tokenize_request_duration`            | `histogram` |                                                     |              |
-
-### Run Inference Locally with Intel(R) Extension for PyTorch*
-
-#### 0. Build the image 
-
-```
-make build
-```
-
-This command will print the Docker image id for `text-gen-server`. Set `IMAGE_ID` in the commands below to this.
-
-#### 1. Run the server
-
-```
-export IMAGE_ID=<image_id>
-export MODEL=<model>
-export volume=$PWD/data
-mkdir $volume
-chmod 777 volume
-```
-
-It's possible to use `text-generation-server download-weights`, but in this example we use a model that we download locally with `transformers-cli`.
-
-```
-transformers-cli download $MODEL
-```
-
-Move model from `~/.cache/huggingface/hub/` to `$volume` You can then run the inference server with:
-
-```
-docker run -p 8033:8033 -p 3000:3000 -e TRANSFORMERS_CACHE=/data -e HUGGINGFACE_HUB_CACHE=/data -e DEPLOYMENT_FRAMEWORK=hf_transformers_ipex -e MODEL_NAME=$MODEL -v $volume:/data $IMAGE_ID text-generation-launcher --dtype-str bfloat16
-```
-
-#### 2. Prepare the client
-
-Install GRPC in a Python environment: `pip install grpcio grpcio-tools`
-
-In the repository root, run:
-```
-python -m grpc_tools.protoc -Iproto --python_out=pb --pyi_out=pb --grpc_python_out=pb proto/generate.proto
-python -m grpc_tools.protoc -Iproto --python_out=pb --pyi_out=pb --grpc_python_out=pb proto/generation.proto
-```
-This generates the necessary files in the pb directory.
-
-Then to run inference:
-```
-python pb/client.py
-```
-
-Edit `pb/client.py` to change the prompts.
-=======
 | Metric                                     | Kind        | Labels                                                                        | Description                                                                        |
 |--------------------------------------------|-------------|-------------------------------------------------------------------------------|------------------------------------------------------------------------------------|
 | `tgi_request_count`                        | `counter`   | kind = "single" or "batch" or "stream"                                        | Count of generate requests (batch of n counts as 1)                                |
@@ -246,4 +157,53 @@
 | `tgi_tokenize_request_input_count`         | `counter`   |                                                                               | Count of tokenize request inputs (batch of n counts as n)                          |
 | `tgi_tokenize_request_tokens`              | `histogram` |                                                                               | Count of tokenized tokens per tokenize request                                     |
 | `tgi_tokenize_request_duration`            | `histogram` |                                                                               | Tokenize request duration (in seconds)                                             |
->>>>>>> 5f674827
+
+### Run Inference Locally with Intel(R) Extension for PyTorch*
+
+#### 0. Build the image 
+
+```
+make build
+```
+
+This command will print the Docker image id for `text-gen-server`. Set `IMAGE_ID` in the commands below to this.
+
+#### 1. Run the server
+
+```
+export IMAGE_ID=<image_id>
+export MODEL=<model>
+export volume=$PWD/data
+mkdir $volume
+chmod 777 volume
+```
+
+It's possible to use `text-generation-server download-weights`, but in this example we use a model that we download locally with `transformers-cli`.
+
+```
+transformers-cli download $MODEL
+```
+
+Move model from `~/.cache/huggingface/hub/` to `$volume` You can then run the inference server with:
+
+```
+docker run -p 8033:8033 -p 3000:3000 -e TRANSFORMERS_CACHE=/data -e HUGGINGFACE_HUB_CACHE=/data -e DEPLOYMENT_FRAMEWORK=hf_transformers_ipex -e MODEL_NAME=$MODEL -v $volume:/data $IMAGE_ID text-generation-launcher --dtype-str bfloat16
+```
+
+#### 2. Prepare the client
+
+Install GRPC in a Python environment: `pip install grpcio grpcio-tools`
+
+In the repository root, run:
+```
+python -m grpc_tools.protoc -Iproto --python_out=pb --pyi_out=pb --grpc_python_out=pb proto/generate.proto
+python -m grpc_tools.protoc -Iproto --python_out=pb --pyi_out=pb --grpc_python_out=pb proto/generation.proto
+```
+This generates the necessary files in the pb directory.
+
+Then to run inference:
+```
+python pb/client.py
+```
+
+Edit `pb/client.py` to change the prompts.