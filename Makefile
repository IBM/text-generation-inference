--- conflicted
+++ resolved
@@ -1,18 +1,12 @@
 SHELL := /bin/bash
 
-<<<<<<< HEAD
 DOCKER_BUILDKIT := 1
 TEST_IMAGE_NAME ?= 'cpu-tests:0'
 SERVER_IMAGE_NAME ?= 'text-gen-server:0'
-
-build:
-	docker build --progress=plain --target=server-release -t  $(SERVER_IMAGE_NAME) .
-=======
 GIT_COMMIT_HASH := $(shell git rev-parse --short HEAD)
 
 build:
-	DOCKER_BUILDKIT=1 docker build --progress=plain --target=server-release --build-arg GIT_COMMIT_HASH=$(GIT_COMMIT_HASH) -t text-gen-server:0 .
->>>>>>> 6fbf742f
+	docker build --progress=plain --target=server-release --build-arg GIT_COMMIT_HASH=$(GIT_COMMIT_HASH) -t $(SERVER_IMAGE_NAME) .
 	docker images
 
 all: help
