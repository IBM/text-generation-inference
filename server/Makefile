--- conflicted
+++ resolved
@@ -1,12 +1,7 @@
-<<<<<<< HEAD
-include Makefile-flash-att
-
 .PHONY: all
 all: install run-dev
 
 .PHONY: gen-server
-=======
->>>>>>> 5587fe93
 gen-server:
 	# Compile protos
 	pip install grpcio-tools==1.60.0 mypy-protobuf==3.5.0 'types-protobuf>=3.20.4' --no-cache-dir
