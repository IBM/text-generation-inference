from typing import Optional, List
from multiprocessing import Queue
import os
import torch

from fms_extras.models.speculator import flatten_batch, apply_index_map

# number of candidates during speculation
SPECULATOR_NUM_CANDIDATES = int(os.getenv("SPECULATOR_NUM_CANDIDATES", "5"))

# number of candidates per head
SPECULATOR_THRESHES = [
    int(x) for x in os.getenv("SPECULATOR_THRESHES", "5,3,2").strip().split(',')
]

def fit_memory_scaling_model(
        model_name: str,
        revision: Optional[str],
        deployment_framework: str,
        dtype_str: Optional[str],
        quantize: Optional[str],
        max_sequence_length: int,
        batch_safety_margin: int,
        cuda_process_memory_fraction: float,
        q_out: Queue
    ):

    import os

    os.environ["PAGED_ATTENTION"] = "false"

    import torch
    from text_generation_server.models import get_model
    from text_generation_server.utils import Estimator

    cuda_available = torch.cuda.is_available()

    # Set the fraction of cuda/gpu mem available to this process, then load the model
    if cuda_available and cuda_process_memory_fraction < 1:
        torch.cuda.set_per_process_memory_fraction(cuda_process_memory_fraction)

    model = get_model(
        model_name, revision, deployment_framework, dtype_str, quantize, max_sequence_length
    )

    memory_scaling_model = Estimator.build_from_env(
        model,
        batch_safety_margin,
    ).run()

    q_out.put(memory_scaling_model)


def truncate_and_flatten(tensor: torch.Tensor, num_tokens_per_sequence: List[int]):
    tensor_list = torch.tensor_split(tensor, tensor.size(0))
    return torch.cat([tensor_i[0, -num_tokens:] for tensor_i, num_tokens in
                                  zip(tensor_list, num_tokens_per_sequence)], dim=0)

def prepare_inputs_without_speculation(
    input_ids,
    embeds,
    parent_sequence_ids,
    kv_cache_manager
    ):
    
    bsize = input_ids.shape[0]

    num_tokens_per_sequence = [1 for _ in range(bsize)]

    cache_data = kv_cache_manager.allocate_tokens(
        num_tokens_per_sequence, parent_sequence_ids
    )
    # tpa --is this needed?
    parent_sequence_ids = cache_data.sequence_ids

    # ** SPECIAL HANDLING FOR FLASH V2 **
    # fix slot mappings for flash attention v2
    cache_data.slot_mapping = truncate_and_flatten(
        cache_data.slot_mapping, num_tokens_per_sequence
    )
    position_ids = truncate_and_flatten(
        cache_data.position_ids,
        num_tokens_per_sequence,
    )
    input_ids = truncate_and_flatten(input_ids, num_tokens_per_sequence)

    context_lengths = cache_data.context_lengths  # bk
    inflate_factor = (
        cache_data.query_length
        if cache_data.unflatten_indices is None
        else cache_data.unflatten_indices.size(-1)
    )
    context_lengths = context_lengths.unsqueeze(1).expand(
        -1, inflate_factor
    )  # bk n
    context_lengths = (
        context_lengths.sub(context_lengths.sign().cumsum(1).flip([1]).sub(1))
        .int()
        .view(-1)
    )  # bkn
    block_mappings = cache_data.block_mapping.repeat_interleave(
        inflate_factor, dim=0
    )  # bkn n_blocks
    if cache_data.flatten_indices is not None:
        context_lengths = apply_index_map(
            context_lengths, cache_data.flatten_indices
        )  # n'
        block_mappings = apply_index_map(
            block_mappings, cache_data.flatten_indices
        )  # n' n_blocks
    cache_data.block_mapping = block_mappings
    cache_data.context_lengths = context_lengths

    return input_ids, position_ids, cache_data


def prepare_inputs_for_prefill(
    input_ids,
    num_tokens_per_sequence,
    kv_cache_manager,
    ):

    cache_data = kv_cache_manager.allocate_tokens(num_tokens_per_sequence)

    # ** SPECIAL HANDLING FOR FLASH V2 **
    # fix slot mappings for flash attention v2
    cache_data.slot_mapping = truncate_and_flatten(cache_data.slot_mapping, num_tokens_per_sequence)
    position_ids = truncate_and_flatten(cache_data.position_ids,
                                          num_tokens_per_sequence)

    cum_seq_lengths = torch.cumsum(
        torch.tensor(num_tokens_per_sequence, dtype=torch.int32, device=input_ids.device), dim=0)
    cache_data.context_lengths = torch.cat(
        tensors=(torch.zeros(1, dtype=torch.int32, device=input_ids.device), cum_seq_lengths),
        dim=0
    )

    return input_ids, position_ids, cache_data


def prepare_inputs_with_speculation(
    input_ids,
    embeds,
    parent_sequence_ids,
    kv_cache_manager,
    speculator,
    spec_ind,
    pad_token_id,
    ):

    bsize = input_ids.shape[0]

    n_adds = speculator.n_predict + 1

    #hard-code some values
<<<<<<< HEAD
    top_k = 5
    threshes= [5, 3, 2, 2]
=======
    top_k = SPECULATOR_NUM_CANDIDATES
    threshes = SPECULATOR_THRESHES
>>>>>>> f59d8045
    flatting=True

    # create candidate sequences
    child_sequence_ids_list = []
    child_sequence_ids_flattened = []
    num_tokens_per_sequence = [n_adds for _ in range(bsize * top_k)]
    # each parent will have top_k child sequences
    for parent_sequence_id in parent_sequence_ids:
        child_sequence_ids = kv_cache_manager.add_child_sequences(parent_sequence_id, top_k)
        child_sequence_ids_list.append(child_sequence_ids)
        child_sequence_ids_flattened.extend(child_sequence_ids)

    # add n_adds tokens to each candidate
    cache_data = kv_cache_manager.allocate_tokens(num_tokens_per_sequence, child_sequence_ids_flattened)
    position_ids = cache_data.position_ids

    # Get candidate set of speculations
    adds = speculator.generate_suffixes(embeds[spec_ind, :], input_ids[spec_ind,:], threshes, top_k)  # b k h

    adds_all = adds.new_full(size=(bsize, adds.shape[1], adds.shape[2]), fill_value=pad_token_id)
    adds_all[spec_ind, :, :] = adds

    input_ids = torch.cat(
        [input_ids.unsqueeze(1).expand(bsize, top_k, 1), adds_all], dim=-1
    ).int()  # b k 1+h

    this_flatting = False
    if flatting:
        flat_inputs, unflat_indices, flat_indices = flatten_batch(input_ids) # b', b k 1+h, b'
        compression = flat_inputs.numel() / input_ids.numel()
        if compression < .75:
            this_flatting = True
            flat_inputs = flat_inputs[None,] # 1 b'
            cache_data.unflatten_indices = unflat_indices
            cache_data.flatten_indices = flat_indices
            position_ids = apply_index_map(position_ids.view(-1), flat_indices)[None,]
    input_ids = input_ids.view(-1, n_adds)  # bk 1+h

    context_lengths = cache_data.context_lengths  # bk
    inflate_factor = cache_data.query_length if cache_data.unflatten_indices is None else cache_data.unflatten_indices.size(
        -1)
    context_lengths = context_lengths.unsqueeze(1).expand(-1, inflate_factor)  # bk n
    context_lengths = context_lengths.sub(context_lengths.sign().cumsum(1).flip([1]).sub(1)).int().view(-1)  # bkn
    block_mappings = cache_data.block_mapping.repeat_interleave(inflate_factor, dim=0)  # bkn n_blocks
    if cache_data.flatten_indices is not None:
        context_lengths = apply_index_map(context_lengths, cache_data.flatten_indices)  # n'
        block_mappings = apply_index_map(block_mappings, cache_data.flatten_indices)  # n' n_blocks
    cache_data.block_mapping = block_mappings
    cache_data.context_lengths = context_lengths

    cache_data.slot_mapping = cache_data.slot_mapping.view(-1)
    position_ids = position_ids.view(-1)

    input_ids_unflat = input_ids
    if this_flatting:
        input_ids = flat_inputs

    input_ids = input_ids.view(-1)

    return input_ids, position_ids, cache_data, this_flatting, unflat_indices, input_ids_unflat, child_sequence_ids_list


def process_outputs_with_speculation(
    logits,
    embeds,
    kv_cache_manager,
    speculator,
    this_flatting,
    unflat_indices,
    input_ids_unflat,
    child_sequence_ids_list,
    ):

    bsize, top_k, n_adds = unflat_indices.shape

    logits = logits.unsqueeze(0) # 1 n' v
    embeds = embeds.unsqueeze(0) # 1 n' v
    next_vals = torch.argmax(logits, dim=-1) # 1 n'

    if this_flatting:
        unflat_indices = unflat_indices.view(-1, unflat_indices.size(2))
        next_vals = apply_index_map(next_vals[0], unflat_indices) # bk 1+h
        embeds = apply_index_map(embeds[0], unflat_indices) # bk 1+h d
        logits = apply_index_map(logits[0], unflat_indices) # bk 1+h d
    else:
        next_vals = next_vals.view(-1, n_adds)
        embeds = embeds.view(next_vals.size(0), n_adds, -1)
        logits = logits.view(next_vals.size(0), n_adds, -1)


    # Check correctness of speculator predictions
    test = input_ids_unflat.roll(-1, 1).eq(next_vals).cumprod(1)
    n_correct = (
        test.sum(1).clamp(0, n_adds - 1).view(bsize, top_k)
    )  # clamp in case pred[0]==targ[-1]
    best_guess = n_correct.argmax(1)  # b
    best_guess_unflat = (
        best_guess.unsqueeze(1).expand(bsize, n_adds).unsqueeze(1)
    )  # b 1 1+h


    # Set global values to those of best guess
    next_vals = next_vals.view(bsize, top_k, n_adds).gather(1, best_guess_unflat).squeeze(1)  # b 1+h
    n_correct = n_correct.gather(1, best_guess.unsqueeze(1)).squeeze(1)  # b

    embeds = embeds.view(bsize, top_k, *embeds.size()[1:]).gather(
        1, best_guess_unflat.unsqueeze(3).expand(-1, -1, -1, embeds.size(2))
    ).squeeze(1)  # b 1+h d
    logits = logits.view(bsize, top_k, *logits.size()[1:]).gather(
        1, best_guess_unflat.unsqueeze(3).expand(-1, -1, -1, logits.size(2))
    ).squeeze(1)  # b 1+h d

    # free all worst candidates and keep best candidates as parents
    parent_sequence_ids = []
    for parent_index, child_sequence_ids in enumerate(child_sequence_ids_list):
        best_index = best_guess[parent_index].item()

        # free all bad candidates
        kv_cache_manager.free_sequences(child_sequence_ids[:best_index] + child_sequence_ids[best_index + 1:])

        # decrease the context length of the sequence which used to be sequence length + n_adds by the number of incorrect tokens
        # for the correct candidate
        best_sequence_id = child_sequence_ids[best_index]
        parent_sequence_ids.append(best_sequence_id)
        kv_cache_manager.remove_tokens(best_sequence_id, n_adds - n_correct[parent_index].item() - 1)

    # Toss any wrong speculator tokens
    next_vals_split = list(next_vals)
    next_vals_split = [
        next_vals_split[i][: n_correct[i] + 1] for i in range(len(next_vals_split))
    ]  # [b] h'
    embeds = embeds.gather(
        1, n_correct.view(-1, 1, 1).expand(-1, -1, embeds.size(2))
    )  # Grab last correct embed

    return logits, embeds, parent_sequence_ids, next_vals_split<|MERGE_RESOLUTION|>--- conflicted
+++ resolved
@@ -152,14 +152,14 @@
 
     n_adds = speculator.n_predict + 1
 
+    if len(SPECULATOR_THRESHES) != speculator.n_predict:
+        raise ValueError(
+            f"Length of SPECULATOR_THRESHES ({SPECULATOR_THRESHES}) does not match SPECULATOR_N_PREDICT ({SPECULATOR_N_PREDICT})"
+        )
+
     #hard-code some values
-<<<<<<< HEAD
-    top_k = 5
-    threshes= [5, 3, 2, 2]
-=======
     top_k = SPECULATOR_NUM_CANDIDATES
     threshes = SPECULATOR_THRESHES
->>>>>>> f59d8045
     flatting=True
 
     # create candidate sequences
