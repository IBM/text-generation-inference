--- conflicted
+++ resolved
@@ -3,9 +3,6 @@
 ARG PROTOC_VERSION=25.3
 ARG PYTORCH_INDEX="https://download.pytorch.org/whl"
 # ARG PYTORCH_INDEX="https://download.pytorch.org/whl/nightly"
-<<<<<<< HEAD
-ARG PYTORCH_VERSION=2.1.1
-=======
 ARG AUTO_GPTQ_VERSION=0.7.1
 
 # match PyTorch version that was used to compile flash-attention v2 pre-built wheels
@@ -14,7 +11,6 @@
 # use nightly build index for torch .dev pre-release versions
 ARG PYTORCH_VERSION=2.2.1
 
->>>>>>> c2653909
 ARG PYTHON_VERSION=3.11
 
 # This is overriden in the Makefile such that `-private` is used for CI builds;
@@ -63,27 +59,6 @@
 ENV CUDA_HOME="/usr/local/cuda" \
     PATH="/usr/local/nvidia/bin:${CUDA_HOME}/bin:${PATH}" \
     LD_LIBRARY_PATH="/usr/local/nvidia/lib:/usr/local/nvidia/lib64:$CUDA_HOME/lib64:$CUDA_HOME/extras/CUPTI/lib64:${LD_LIBRARY_PATH}"
-
-<<<<<<< HEAD
-## CUDA Runtime ################################################################
-FROM cuda-base as cuda-runtime
-
-ENV NV_NVTX_VERSION=11.8.86-1 \
-    NV_LIBNPP_VERSION=11.8.0.86-1 \
-    NV_LIBCUBLAS_VERSION=11.11.3.6-1 \
-    NV_LIBNCCL_PACKAGE_VERSION=2.15.5-1+cuda11.8
-
-RUN dnf config-manager \
-       --add-repo https://developer.download.nvidia.com/compute/cuda/repos/rhel9/x86_64/cuda-rhel9.repo \
-    && dnf install -y \
-        cuda-libraries-11-8-${NV_CUDA_LIB_VERSION} \
-        cuda-nvtx-11-8-${NV_NVTX_VERSION} \
-        libnpp-11-8-${NV_LIBNPP_VERSION} \
-        libcublas-11-8-${NV_LIBCUBLAS_VERSION} \
-        libnccl-${NV_LIBNCCL_PACKAGE_VERSION} \
-    && dnf clean all
-=======
->>>>>>> c2653909
 
 ## CUDA Development ############################################################
 FROM cuda-base as cuda-devel
@@ -225,49 +200,9 @@
 
 # Install specific version of torch
 RUN pip install ninja==1.11.1.1 --no-cache-dir
-<<<<<<< HEAD
-#RUN pip install torch==$PYTORCH_VERSION+cu121 --index-url "${PYTORCH_INDEX}/cu121" --no-cache-dir
-# Remaining on pytorch cuda 11.8 for now
-#RUN pip install torch==$PYTORCH_VERSION+cu118 --index-url "${PYTORCH_INDEX}/cu118" --no-cache-dir
+RUN pip install packaging --no-cache-dir
 # There is no rocm 6.0 wheel in the python repo as of March 1st 2023
 RUN pip install "https://repo.radeon.com/rocm/manylinux/rocm-rel-6.0/torch-${PYTORCH_VERSION}+rocm6.0-cp311-cp311-linux_x86_64.whl" --no-cache-dir
-
-## Install auto-gptq ###########################################################
-FROM python-builder as auto-gptq-installer
-ARG AUTO_GPTQ_REF=ccb6386ebfde63c17c45807d38779a93cd25846f
-
-WORKDIR /usr/src/auto-gptq-wheel
-
-# numpy is required to run auto-gptq's setup.py
-RUN pip install numpy
-RUN DISABLE_QIGEN=1 pip wheel git+https://github.com/AutoGPTQ/AutoGPTQ@${AUTO_GPTQ_REF} --no-cache-dir --no-deps --verbose
-FROM python-builder as build
-
-## Auto gptq cached build image
-FROM base as auto-gptq-cache
-
-# Cache just the wheel we built for auto-gptq
-COPY --from=auto-gptq-installer /usr/src/auto-gptq-wheel /usr/src/auto-gptq-wheel
-
-FROM ${CACHE_REGISTRY}/auto-gptq-cache:${AUTO_GPTQ_CACHE_TAG} as auto-gptq-remote-cache
-=======
-RUN pip install packaging --no-cache-dir
-RUN pip install torch==$PYTORCH_VERSION+cu121 --index-url "${PYTORCH_INDEX}/cu121" --no-cache-dir
-
-
-## Build flash attention v2 ####################################################
-FROM python-builder as flash-att-v2-builder
-ARG FLASH_ATT_VERSION=v2.5.6
-
-WORKDIR /usr/src/flash-attention-v2
-
-# Download the wheel or build it if a pre-compiled release doesn't exist
-# MAX_JOBS: For CI, limit number of parallel compilation threads otherwise the github runner goes OOM
-RUN MAX_JOBS=2  pip --verbose wheel --no-deps flash-attn==${FLASH_ATT_VERSION} \
-    "git+https://github.com/Dao-AILab/flash-attention.git@${FLASH_ATT_VERSION}#subdirectory=csrc/layer_norm" \
-    "git+https://github.com/Dao-AILab/flash-attention.git@${FLASH_ATT_VERSION}#subdirectory=csrc/rotary" \
-    --no-build-isolation --no-cache-dir
-
 
 ## Install auto-gptq ###########################################################
 ## Uncomment if a custom autogptq build is required
@@ -279,21 +214,7 @@
 ## numpy is required to run auto-gptq's setup.py
 #RUN pip install numpy
 #RUN DISABLE_QIGEN=1 pip wheel git+https://github.com/AutoGPTQ/AutoGPTQ@${AUTO_GPTQ_REF} --no-cache-dir --no-deps --verbose
-
-## Build libraries #############################################################
 FROM python-builder as build
-
-# Build custom kernels
-COPY server/custom_kernels/ /usr/src/.
-RUN cd /usr/src && python setup.py build_ext && python setup.py install
-
-
-## Flash attention v2 cached build image #######################################
-FROM base as flash-att-v2-cache
-
-# Copy just the wheels we built for flash-attention
-COPY --from=flash-att-v2-builder /usr/src/flash-attention-v2 /usr/src/flash-attention-v2
-
 
 ## Auto gptq cached build image ################################################
 ## Uncomment if a custom autogptq build is required
@@ -303,10 +224,9 @@
 #COPY --from=auto-gptq-installer /usr/src/auto-gptq-wheel /usr/src/auto-gptq-wheel
 
 
-## Full set of python installations for server release #########################
+FROM ${CACHE_REGISTRY}/auto-gptq-cache:${AUTO_GPTQ_CACHE_TAG} as auto-gptq-remote-cache
 
 FROM python-builder as python-installations
->>>>>>> c2653909
 
 ARG PYTHON_VERSION
 ARG AUTO_GPTQ_VERSION
@@ -316,15 +236,6 @@
 
 # `pip` is installed in the venv here
 ENV PATH=/opt/tgis/bin:$PATH
-
-<<<<<<< HEAD
-# Copy over the auto-gptq wheel and install it
-RUN --mount=type=bind,from=auto-gptq-remote-cache,src=/usr/src/auto-gptq-wheel,target=/usr/src/auto-gptq-wheel \
-    pip install /usr/src/auto-gptq-wheel/*.whl --no-cache-dir
-=======
-# Install flash attention v2 from the cache build
-RUN --mount=type=bind,from=flash-att-v2-cache,src=/usr/src/flash-attention-v2,target=/usr/src/flash-attention-v2 \
-    pip install /usr/src/flash-attention-v2/*.whl --no-cache-dir
 
 # Copy over the auto-gptq wheel and install it
 #RUN --mount=type=bind,from=auto-gptq-cache,src=/usr/src/auto-gptq-wheel,target=/usr/src/auto-gptq-wheel \
@@ -333,29 +244,20 @@
 # We only need to install a custom-built auto-gptq version if we need a pre-release
 # or are using a PyTorch nightly version
 RUN pip install auto-gptq=="${AUTO_GPTQ_VERSION}" --no-cache-dir
->>>>>>> c2653909
 
 # Install server
 # git is required to pull the fms-extras dependency
 RUN dnf install -y git && dnf clean all
 COPY proto proto
 COPY server server
-<<<<<<< HEAD
 RUN cd server && make gen-server && pip install ".[accelerate, ibm-fms, quantize]" --no-cache-dir
-=======
-# Extra url is required to install cuda-12 version of onnxruntime-gpu
-# Ref: https://onnxruntime.ai/docs/install/#install-onnx-runtime-gpu-cuda-12x
-RUN cd server && make gen-server && pip install ".[accelerate, ibm-fms, onnx-gpu, quantize]" --no-cache-dir --extra-index-url=https://aiinfra.pkgs.visualstudio.com/PublicPackages/_packaging/onnxruntime-cuda-12/pypi/simple/
 
 # temp: install newer transformers lib that optimum clashes with
 RUN pip install transformers==4.40.0 tokenizers==0.19.1 --no-cache-dir
->>>>>>> c2653909
 
 # Patch codegen model changes into transformers 4.35
 RUN cp server/transformers_patch/modeling_codegen.py ${SITE_PACKAGES}/transformers/models/codegen/modeling_codegen.py
 
-<<<<<<< HEAD
-=======
 
 ## Final Inference Server image ################################################
 FROM base as server-release
@@ -371,10 +273,6 @@
 
 ENV PATH=/opt/tgis/bin:$PATH
 
-# Print a list of all installed packages and versions
-RUN pip list -v --disable-pip-version-check --no-python-version-warning
-
->>>>>>> c2653909
 # Install router
 COPY --from=router-builder /usr/local/cargo/bin/text-generation-router /usr/local/bin/text-generation-router
 # Install launcher
